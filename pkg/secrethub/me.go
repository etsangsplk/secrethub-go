package secrethub

import "github.com/secrethub/secrethub-go/internals/api"

// MeService handles operations on the authenticated account.
type MeService interface {
<<<<<<< HEAD
	// Repos retrieves all repositories of the current user.
	Repos() ([]*api.Repo, error)
	// User retrieves the current users details.
	User() (*api.User, error)
	// SendVerificationEmail sends an email to the authenticated user's registered email address
	// for them to prove they own that email address.
	SendVerificationEmail() error
=======
	// ListRepos retrieves all repositories of the current user.
	ListRepos() ([]*api.Repo, error)
	// GetUser retrieves the current users details.
	GetUser() (*api.User, error)
>>>>>>> 81b05bf5
}

type meService struct {
	client      client
	repoService RepoService
	userService UserService
}

func newMeService(client client, repoService RepoService, userService UserService) MeService {
	return meService{
		client:      client,
		repoService: repoService,
		userService: userService,
	}
}

// ListRepos retrieves all repositories of the current user.
func (ms meService) ListRepos() ([]*api.Repo, error) {
	return ms.repoService.ListMine()
}

// GetUser retrieves the current users details.
func (ms meService) GetUser() (*api.User, error) {
	return ms.userService.Me()
}

// SendVerificationEmail sends an email to the authenticated user's registered email address
// for them to prove they own that email address.
func (ms meService) SendVerificationEmail() error {
	return ms.client.httpClient.SendVerificationEmail()
}<|MERGE_RESOLUTION|>--- conflicted
+++ resolved
@@ -4,20 +4,13 @@
 
 // MeService handles operations on the authenticated account.
 type MeService interface {
-<<<<<<< HEAD
-	// Repos retrieves all repositories of the current user.
-	Repos() ([]*api.Repo, error)
-	// User retrieves the current users details.
-	User() (*api.User, error)
-	// SendVerificationEmail sends an email to the authenticated user's registered email address
-	// for them to prove they own that email address.
-	SendVerificationEmail() error
-=======
 	// ListRepos retrieves all repositories of the current user.
 	ListRepos() ([]*api.Repo, error)
 	// GetUser retrieves the current users details.
 	GetUser() (*api.User, error)
->>>>>>> 81b05bf5
+	// SendVerificationEmail sends an email to the authenticated user's registered email address
+	// for them to prove they own that email address.
+	SendVerificationEmail() error
 }
 
 type meService struct {
