package secrethub

import (
	"github.com/secrethub/secrethub-go/pkg/secrethub/iterator"

	"github.com/secrethub/secrethub-go/internals/api"
	"github.com/secrethub/secrethub-go/pkg/secrethub/credentials"
)

// CredentialService handles operations on credentials on SecretHub.
type CredentialService interface {
	// Create a new credential from the credentials.Creator for an existing account.
<<<<<<< HEAD
	Create(credentials.Creator) error
	// List lists all credentials of the currently authenticated account.
	List(_ *CredentialListParams) CredentialIterator
=======
	Create(credentials.Creator, string) error
>>>>>>> d3d5732a
	// Disable an existing credential.
	Disable(fingerprint string) error
}

func newCredentialService(client *Client) CredentialService {
	return credentialService{
		client: client,
	}
}

type credentialService struct {
	client *Client
}

// Create a new credential from the credentials.Creator for an existing account.
// This includes a re-encrypted copy the the account key.
// Description is optional and can be left empty.
func (s credentialService) Create(creator credentials.Creator, description string) error {
	accountKey, err := s.client.getAccountKey()
	if err != nil {
		return err
	}

	err = creator.Create()
	if err != nil {
		return err
	}

	verifier := creator.Verifier()
	bytes, fingerprint, err := verifier.Export()
	if err != nil {
		return err
	}

	accountKeyRequest, err := s.client.createAccountKeyRequest(creator.Encrypter(), *accountKey)
	if err != nil {
		return err
	}

	var reqDescription *string
	if description != "" {
		reqDescription = &description
	}

	req := api.CreateCredentialRequest{
		Fingerprint: fingerprint,
		Verifier:    bytes,
		Description: reqDescription,
		Type:        verifier.Type(),
		Metadata:    creator.Metadata(),
		AccountKey:  accountKeyRequest,
	}
	err = verifier.AddProof(&req)
	if err != nil {
		return err
	}

	err = req.Validate()
	if err != nil {
		return err
	}

	_, err = s.client.httpClient.CreateCredential(&req)
	if err != nil {
		return err
	}
	return nil
}

// CredentialListParams are the parameters that configure credential listing.
type CredentialListParams struct{}

// CredentialIterator can be used to iterate over a list of credentials.
type CredentialIterator interface {
	Next() (api.Credential, error)
}

type credentialIterator struct {
	credentials  []*api.Credential
	currentIndex int
	err          error
}

func (c *credentialIterator) Next() (api.Credential, error) {
	if c.err != nil {
		return api.Credential{}, c.err
	}

	currentIndex := c.currentIndex
	if currentIndex >= len(c.credentials) {
		return api.Credential{}, iterator.Done
	}
	c.currentIndex++
	return *c.credentials[currentIndex], nil
}

// List returns an iterator that lists all credentials of the currently authenticated account.
func (s credentialService) List(_ *CredentialListParams) CredentialIterator {
	creds, err := s.client.httpClient.ListMyCredentials()
	return &credentialIterator{
		credentials: creds,
		err:         err,
	}
}

// Disable an existing credential.
func (s credentialService) Disable(fingerprint string) error {
	err := api.ValidateShortCredentialFingerprint(fingerprint)
	if err != nil {
		return err
	}

	f := false
	req := &api.UpdateCredentialRequest{
		Enabled: &f,
	}
	err = req.Validate()
	if err != nil {
		return err
	}

	_, err = s.client.httpClient.UpdateCredential(fingerprint, req)
	return err
}<|MERGE_RESOLUTION|>--- conflicted
+++ resolved
@@ -10,13 +10,9 @@
 // CredentialService handles operations on credentials on SecretHub.
 type CredentialService interface {
 	// Create a new credential from the credentials.Creator for an existing account.
-<<<<<<< HEAD
-	Create(credentials.Creator) error
+	Create(credentials.Creator, string) error
 	// List lists all credentials of the currently authenticated account.
 	List(_ *CredentialListParams) CredentialIterator
-=======
-	Create(credentials.Creator, string) error
->>>>>>> d3d5732a
 	// Disable an existing credential.
 	Disable(fingerprint string) error
 }
