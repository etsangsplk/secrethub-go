--- conflicted
+++ resolved
@@ -38,15 +38,8 @@
 }
 
 // CreateDir creates a directory for a repo and optional parent directory.
-<<<<<<< HEAD
 func (c *client) CreateDir(dirPath api.DirPath) (*api.Dir, error) {
-	var err error
-
-	err = dirPath.Validate()
-=======
-func (c *Client) CreateDir(dirPath api.DirPath) (*api.Dir, error) {
 	err := dirPath.Validate()
->>>>>>> e10b1578
 	if err != nil {
 		return nil, errio.Error(err)
 	}
@@ -137,15 +130,8 @@
 }
 
 // DeleteDir deletes a directory by a given path.
-<<<<<<< HEAD
 func (c *client) DeleteDir(dirPath api.DirPath) error {
-	var err error
-
-	err = dirPath.Validate()
-=======
-func (c *Client) DeleteDir(dirPath api.DirPath) error {
 	err := dirPath.Validate()
->>>>>>> e10b1578
 	if err != nil {
 		return errio.Error(err)
 	}
